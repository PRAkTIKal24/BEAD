"""
Loss functions for training autoencoder and VAE models.

This module provides various loss functions for training autoencoders and variational autoencoders,
including basic reconstruction losses, KL divergence, regularization terms, and combined losses
for specialized models like those with normalizing flows.

Classes:
    BaseLoss: Base class for all loss functions.
    ReconstructionLoss: Standard reconstruction loss (MSE or L1).
    KLDivergenceLoss: Kullback-Leibler divergence for VAE training.
    WassersteinLoss: Earth Mover's Distance approximation.
    L1Regularization: L1 weight regularization.
    L2Regularization: L2 weight regularization.
    BinaryCrossEntropyLoss: Binary cross-entropy loss.
    VAELoss: Combined loss for VAE (reconstruction + KL).
    VAEFlowLoss: Loss for VAE with normalizing flows.
    ContrastiveLoss: Contrastive loss for clustering latent vectors.
    VAELossEMD: VAE loss with Earth Mover's Distance term.
    VAELossL1: VAE loss with L1 regularization.
    VAELossL2: VAE loss with L2 regularization.
    VAEFlowLossEMD: VAE flow loss with EMD term.
    VAEFlowLossL1: VAE flow loss with L1 regularization.
    VAEFlowLossL2: VAE flow loss with L2 regularization.
    DVAELoss: Combined loss for DirichletConvVAE (reconstruction + KL(dirichlet)) inherits from VAELoss.
    DVAEFlowLoss: Combined loss for DirichletConvVAE (reconstruction + KL(dirichlet)) inherits from VAEFlowLoss.
"""

import torch
import torch.distributed as dist
from torch.nn import functional as F


class BaseLoss:
    """
    Base class for all loss functions.
    Each subclass must implement the calculate() method.
    """

    def __init__(self, config):
        self.config = config

    def calculate(self, *args, **kwargs):
        raise NotImplementedError("Subclasses must implement the calculate() method.")


# ---------------------------
# Standard AE reco loss
# ---------------------------
class ReconstructionLoss(BaseLoss):
    """
    Reconstruction loss for AE/VAE models.
    Supports both MSE and L1 losses based on configuration.

    Config parameters:
      - loss_type: 'mse' (default) or 'l1'
      - reduction: reduction method (default 'mean' or 'sum')
    """

    def __init__(self, config):
        super(ReconstructionLoss, self).__init__(config)
        self.reg_param = config.reg_param
        self.component_names = ["reco"]

    def calculate(
        self,
        recon,
        target,
        mu,
        logvar,
        parameters=None,
        log_det_jacobian=0,
        zk=None,
        **kwargs,
    ):
        self.loss_type = "mse"
        self.reduction = "mean"

        if self.loss_type == "mse":
            loss = F.mse_loss(recon, target, reduction=self.reduction)
        elif self.loss_type == "l1":
            loss = F.l1_loss(recon, target, reduction=self.reduction)
        else:
            raise ValueError(f"Unsupported reconstruction loss type: {self.loss_type}")
        return (loss,)


# ---------------------------
# KL Divergence Loss
# ---------------------------
class KLDivergenceLoss(BaseLoss):
    """
    KL Divergence loss for VAE latent space regularization.

    Supports:
    - Gaussian prior
    - Dirichlet prior via Laplace approximation
    """

    def __init__(self, config, prior: str = "gaussian"):
        super(KLDivergenceLoss, self).__init__(config)
        self.component_names = ["kl"]
        self.prior = prior.lower()

        if self.prior == "dirichlet":
            self.alpha_prior_value = 5.0

    def compute_alpha_laplace(self, mu, logvar):
        """
        Compute Dirichlet concentration parameters α from
        Gaussian parameters (μ, logvar) via Laplace bridge approximation.
        """
        K = mu.size(1)
        var = torch.exp(logvar)
        exp_mu = torch.exp(mu)
        exp_minus_mu = torch.exp(-mu)
        sum_exp_minus = exp_minus_mu.sum(dim=1, keepdim=True)

        # Laplace Bridge approximation
        term = 1.0 - 2.0 / K + (exp_mu * sum_exp_minus) / (K**2)
        alpha = term / var
        return alpha

    def calculate(
        self,
        recon,
        target,
        mu,
        logvar,
        parameters=None,
        log_det_jacobian=0,
        zk=None,
        z0=None,
        **kwargs,
    ):
        if self.prior == "dirichlet":
            D_z = self.compute_alpha_laplace(mu, logvar)

            q_z = torch.distributions.Dirichlet(D_z)
            prior = torch.distributions.Dirichlet(
                torch.full_like(D_z, self.alpha_prior_value)
            )

            kl_loss = torch.distributions.kl_divergence(q_z, prior)

        else:
            kl_loss = -0.5 * torch.sum(1 + logvar - mu.pow(2) - logvar.exp(), dim=1)
<<<<<<< HEAD
            return (kl_loss.sum() / batch_size,)
=======

        return (kl_loss.mean(),)
>>>>>>> 42196cc2


# ---------------------------
# SupCon Loss
# ---------------------------
class SupervisedContrastiveLoss(BaseLoss):
    """
    Supervised Contrastive Learning loss function.
    Based on: https://arxiv.org/abs/2004.11362
    """

    def __init__(self, config):
        super(SupervisedContrastiveLoss, self).__init__(config)
        self.temperature = (
            config.contrastive_temperature
            if hasattr(config, "contrastive_temperature")
            else 0.07
        )
        self.component_names = ["supcon"]
        # DDP related attributes
        self.is_ddp_active = (
            config.is_ddp_active if hasattr(config, "is_ddp_active") else False
        )
        self.world_size = config.world_size if hasattr(config, "world_size") else 1

    def calculate(self, features, labels, **kwargs):
        """
        Args:
            features (torch.Tensor): Latent vectors (e.g., zk), shape [batch_size, feature_dim].Assumed to be L2-normalized.
            labels (torch.Tensor): Ground truth labels (generator_ids), shape [batch_size].
        Returns:
            torch.Tensor: Supervised contrastive loss.
        """
        device = features.device

        if self.is_ddp_active and self.world_size > 1:
            # Gather features and labels from all GPUs
            gathered_features_list = [
                torch.zeros_like(features) for _ in range(self.world_size)
            ]
            gathered_labels_list = [
                torch.zeros_like(labels) for _ in range(self.world_size)
            ]

            dist.all_gather(gathered_features_list, features)
            dist.all_gather(gathered_labels_list, labels)

            features = torch.cat(gathered_features_list, dim=0)
            labels = torch.cat(gathered_labels_list, dim=0)

        batch_size = features.shape[0]
        labels = labels.contiguous().view(-1, 1)

        # Mask to identify positive pairs
        mask = torch.eq(labels, labels.T).float().to(device)

        # Similarity definition
        anchor_dot_contrast = torch.div(
            torch.matmul(features, features.T), self.temperature
        )
        # For numerical stability
        logits_max, _ = torch.max(anchor_dot_contrast, dim=1, keepdim=True)
        logits = (
            anchor_dot_contrast - logits_max.detach()
        )  # Detach to avoid gradients through max

        # Mask-out self-contrast cases
        logits_mask = torch.scatter(
            torch.ones_like(mask), 1, torch.arange(batch_size).view(-1, 1).to(device), 0
        )
        mask = mask * logits_mask  # Positive pairs, excluding self

        # Compute log_prob
        exp_logits = torch.exp(logits) * logits_mask
        log_prob = logits - torch.log(exp_logits.sum(1, keepdim=True) + 1e-9)

        # Compute mean of log-likelihood over positive pairs
        num_pos_per_anchor = mask.sum(1)
        mean_log_prob_pos = (mask * log_prob).sum(1) / (num_pos_per_anchor + 1e-9)

        # NLL
        loss = -mean_log_prob_pos
        loss = loss.view(1, batch_size).mean()  # Average over the batch

        return (loss,)


# ---------------------------
# Earth Mover's Distance / Wasserstein Loss
# ---------------------------
class WassersteinLoss(BaseLoss):
    """
    Computes an approximation of the Earth Mover's Distance (Wasserstein Loss)
    between two 1D probability distributions.

    Assumes inputs are tensors of shape (batch_size, n) representing histograms or distributions.

    Config parameters:
      - dim: dimension along which to compute the cumulative sum (default: 1)
    """

    def __init__(self, config):
        super(WassersteinLoss, self).__init__(config)
        self.dim = 1
        self.component_names = ["emd"]

    def calculate(self, p, q, **kwargs):
        # Normalize if not already probability distributions
        p = p / (p.sum(dim=self.dim, keepdim=True) + 1e-8)
        q = q / (q.sum(dim=self.dim, keepdim=True) + 1e-8)
        p_cdf = torch.cumsum(p, dim=self.dim)
        q_cdf = torch.cumsum(q, dim=self.dim)
        loss = torch.mean(torch.abs(p_cdf - q_cdf))
        return (loss,)


# ---------------------------
# Regularization Losses
# ---------------------------
class L1Regularization(BaseLoss):
    """
    Computes L1 regularization over model parameters.

    Config parameters:
      - weight: scaling factor for the L1 regularization (default: 1e-4)
    """

    def __init__(self, config):
        super(L1Regularization, self).__init__(config)
        self.weight = self.config.reg_param
        self.component_names = ["l1"]

    def calculate(self, parameters, **kwargs):
        l1_loss = 0.0
        for param in parameters:
            l1_loss += torch.sum(torch.abs(param))
        return (self.weight * l1_loss,)


class L2Regularization(BaseLoss):
    """
    Computes L2 regularization over model parameters.

    Config parameters:
      - weight: scaling factor for the L2 regularization (default: 1e-4)
    """

    def __init__(self, config):
        super(L2Regularization, self).__init__(config)
        self.weight = self.config.reg_param
        self.component_names = ["l2"]

    def calculate(self, parameters, **kwargs):
        l2_loss = 0.0
        for param in parameters:
            l2_loss += torch.sum(param**2)
        return self.weight * l2_loss


# ---------------------------
# Energy Based Loss
# ---------------------------
class BinaryCrossEntropyLoss(BaseLoss):
    """
    Binary Cross Entropy Loss for binary classification tasks.

    Config parameters:
      - use_logits: Boolean indicating if the predictions are raw logits (default: True).
      - reduction: Reduction method for the loss ('mean', 'sum', etc., default: 'mean').

    Note: Not supported for full_chain mode yet
    """

    def __init__(self, config):
        super(BinaryCrossEntropyLoss, self).__init__(config)
        self.use_logits = True
        self.reduction = "mean"
        self.component_names = ["bce"]

    def calculate(self, predictions, targets, **kwargs):
        """
        Calculate the binary cross entropy loss.

        Args:
            predictions (Tensor): Predicted outputs (logits or probabilities).
            targets (Tensor): Ground truth binary labels.

        Returns:
            Tensor: The computed binary cross entropy loss.
        """
        # Ensure targets are float tensors.
        targets = targets.float()
        if self.use_logits:
            loss = F.binary_cross_entropy_with_logits(
                predictions, targets, reduction=self.reduction
            )
        else:
            loss = F.binary_cross_entropy(
                predictions, targets, reduction=self.reduction
            )
        return (loss,)


# ---------------------------
# ELBO Loss
# ---------------------------
class VAELoss(BaseLoss):
    """
    Total loss for VAE training.
    Combines reconstruction loss and KL divergence loss.

    Config parameters:
      - reconstruction: dict for ReconstructionLoss config.
      - kl: dict for KLDivergenceLoss config.
      - kl_weight: scaling factor for KL loss (default: 1.0)
    """

    def __init__(self, config):
        super(VAELoss, self).__init__(config)
        self.recon_loss_fn = ReconstructionLoss(config)
        self.loss_type = "mse"
        self.reduction = "mean"
        self.kl_loss_fn = KLDivergenceLoss(config)
        self.kl_weight = torch.tensor(self.config.reg_param)
        self.component_names = ["loss", "reco", "kl"]

    def calculate(
        self,
        recon,
        target,
        mu,
        logvar,
        zk,
        parameters,
        log_det_jacobian=0,
        generator_labels=None,
    ):
        recon_loss = self.recon_loss_fn.calculate(
            recon,
            target,
            mu,
            logvar,
            parameters,
            log_det_jacobian=log_det_jacobian,
            zk=zk,
            generator_labels=generator_labels,
        )
        kl_loss = self.kl_loss_fn.calculate(
            recon,
            target,
            mu,
            logvar,
            parameters,
            log_det_jacobian=log_det_jacobian,
            zk=zk,
            generator_labels=generator_labels,
        )
        loss = recon_loss[0] + self.kl_weight * kl_loss[0]
        return loss, recon_loss[0], kl_loss[0]


# ---------------------------
# VAE+Flow Loss
# ---------------------------
class VAEFlowLoss(BaseLoss):
    """
    Loss for VAE models augmented with a normalizing flow.
    Includes the log_det_jacobian term from the flow transformation.

    Config parameters:
      - reconstruction: dict for ReconstructionLoss config.
      - kl: dict for KLDivergenceLoss config.
      - kl_weight: weight for the KL divergence term.
      - flow_weight: weight for the log_det_jacobian term.
    """

    def __init__(self, config):
        super(VAEFlowLoss, self).__init__(config)
        self.recon_loss_fn = ReconstructionLoss(config)
        self.loss_type = "mse"
        self.reduction = "mean"
        self.kl_loss_fn = KLDivergenceLoss(config)
        self.kl_weight = torch.tensor(self.config.reg_param)
        self.flow_weight = torch.tensor(self.config.reg_param)
        self.component_names = ["loss", "reco", "kl"]

    def calculate(
        self,
        recon,
        target,
        mu,
        logvar,
        zk,
        parameters,
        z0=None,
        log_det_jacobian=0,
        generator_labels=None,
        **kwargs,
    ):
        recon_loss = self.recon_loss_fn.calculate(
            recon,
            target,
            mu,
            logvar,
            parameters,
            log_det_jacobian=log_det_jacobian,
            zk=zk,
            z0=z0,
            generator_labels=generator_labels,
        )[0]
        kl_loss = self.kl_loss_fn.calculate(
            recon,
            target,
            mu,
            logvar,
            parameters,
            log_det_jacobian=log_det_jacobian,
            zk=zk,
            z0=z0,
            generator_labels=generator_labels,
        )[0]
        # Ensure log_det_jacobian is a tensor
        if not isinstance(log_det_jacobian, torch.Tensor):
            log_det_jacobian_tensor = torch.tensor(
                log_det_jacobian, device=target.device, dtype=target.dtype
            )
        else:
            log_det_jacobian_tensor = log_det_jacobian

        # Calculate mean log determinant of the Jacobian
        mean_log_det_jacobian = log_det_jacobian_tensor.mean()

        # Ensure weights are on the same device; not necessary
        kl_weight_device = self.kl_weight.to(recon_loss.device)
        flow_weight_device = self.flow_weight.to(recon_loss.device)

        total_loss = (
            recon_loss
            + kl_weight_device * kl_loss
            - flow_weight_device * mean_log_det_jacobian
        )

        return total_loss, recon_loss, kl_loss


# ---------------------------
# VAE+SupCon Loss
# ---------------------------
class VAESupConLoss(BaseLoss):
    """
    Combined loss for VAE with Supervised Contrastive Learning.

    Config parameters:
        - vae: dict for VAELoss config.
        - supcon: dict for SupervisedContrastiveLoss config.
        - contrastive_weight: weight for the contrastive loss term.
    """

    def __init__(self, config):
        super(VAESupConLoss, self).__init__(config)
        self.vae_loss_fn = VAELoss(config)
        self.supcon_loss_fn = SupervisedContrastiveLoss(config)
        self.reg_param = torch.tensor(config.reg_param)
        self.contrastive_weight = torch.tensor(config.contrastive_weight)
        self.component_names = [
            "loss",
            "vae_loss",
            "reco_loss",
            "kl_loss",
            "supcon_loss",
        ]

    def calculate(
        self,
        recon,
        target,
        mu,
        logvar,
        zk,
        parameters,
        log_det_jacobian=0,
        generator_labels=None,
    ):
        # Calculate VAE loss components
        vae_loss, reco_loss, kl_loss = self.vae_loss_fn.calculate(
            recon,
            target,
            mu,
            logvar,
            zk,
            parameters,
            log_det_jacobian,
            generator_labels,
        )

        # Calculate Supervised Contrastive loss only if generator_labels are provided; if not, fallback to ELBO loss
        if generator_labels is None:
            return vae_loss, vae_loss, reco_loss, kl_loss, torch.tensor(0.0)
        else:
            # L2 normalize zk for SupCon loss
            zk_normalized = F.normalize(zk, p=2, dim=1)
            # Calculate Supervised Contrastive loss
            supcon_loss = self.supcon_loss_fn.calculate(
                zk_normalized, generator_labels
            )[0]
            # Ensure weights are on the same device
            contrastive_weight_device = self.contrastive_weight.to(vae_loss.device)

            # Combine losses
            loss = vae_loss + contrastive_weight_device * supcon_loss

            return loss, vae_loss, reco_loss, kl_loss, supcon_loss


# ---------------------------
# VAE+Flow+SupCon Loss
# ---------------------------
class VAEFlowSupConLoss(BaseLoss):
    """
    Combined loss for VAE with Normalizing Flows and Supervised Contrastive Learning.

    Config parameters:
        - vaeflow: dict for VAEFlowLoss config.
        - supcon: dict for SupervisedContrastiveLoss config.
        - contrastive_weight: weight for the contrastive loss term.
    """

    def __init__(self, config):
        super(VAEFlowSupConLoss, self).__init__(config)
        self.vaeflow_loss_fn = VAEFlowLoss(config)
        self.supcon_loss_fn = SupervisedContrastiveLoss(config)
        self.contrastive_weight = torch.tensor(config.contrastive_weight)
        self.component_names = [
            "loss",
            "vaeflow_loss",
            "reco_loss",
            "kl_loss",
            "supcon_loss",
        ]

    def calculate(
        self,
        recon,
        target,
        mu,
        logvar,
        zk,
        parameters,
        log_det_jacobian=0,
        generator_labels=None,
    ):
        # Calculate VAEFlow loss components
        vaeflow_loss, reco_loss, kl_loss = self.vaeflow_loss_fn.calculate(
            recon,
            target,
            mu,
            logvar,
            zk,
            parameters,
            log_det_jacobian,
            generator_labels,
        )

        # Calculate Supervised Contrastive loss only if generator_labels are provided; if not, fallback to ELBO loss
        if generator_labels is None:
            return vaeflow_loss, vaeflow_loss, reco_loss, kl_loss, torch.tensor(0.0)
        else:
            # L2 normalize zk for SupCon loss
            zk_normalized = F.normalize(zk, p=2, dim=1)
            # Calculate Supervised Contrastive loss
            supcon_loss = self.supcon_loss_fn.calculate(
                zk_normalized, generator_labels
            )[0]
            # Ensure weights are on the same device
            contrastive_weight_device = self.contrastive_weight.to(vaeflow_loss.device)

            # Combine losses
            loss = vaeflow_loss + contrastive_weight_device * supcon_loss

            return loss, vaeflow_loss, reco_loss, kl_loss, supcon_loss


# ---------------------------
# Additional Composite Losses for VAE
# ---------------------------
class VAELossEMD(VAELoss):
    """
    VAE loss augmented with an Earth Mover's Distance (EMD) term.

    Config parameters:
      - emd_weight: weight for the EMD term.
      - emd: dict for WassersteinLoss config.
    """

    def __init__(self, config):
        super(VAELossEMD, self).__init__(config)
        self.emd_weight = self.config.reg_param
        self.emd_loss_fn = WassersteinLoss(config)
        self.component_names = ["loss", "vae_loss", "reco", "kl", "emd"]

    def calculate(
        self,
        recon,
        target,
        mu,
        logvar,
        zk,
        parameters,
        log_det_jacobian=0,
        generator_labels=None,
    ):
        """
        In addition to the standard VAE inputs, this loss requires:
          - emd_p: first distribution tensor (e.g. a predicted histogram)
          - emd_q: second distribution tensor (e.g. a target histogram)
        """
        base_loss = super(VAELossEMD, self).calculate(
            recon, target, mu, logvar, parameters, log_det_jacobian=0
        )
        vae_loss, recon_loss, kl_loss = base_loss
        # calculate EMD against eta distributions
        emd_p = recon[:, :, -4].flatten()
        emd_q = target[:, :, -4].flatten()

        emd_loss = self.emd_loss_fn.calculate(emd_p, emd_q)
        loss = vae_loss + self.emd_weight * emd_loss
        return loss, vae_loss, recon_loss, kl_loss, emd_loss


class VAELossL1(VAELoss):
    """
    VAE loss augmented with an L1 regularization term.

    Config parameters:
      - l1_weight: weight for the L1 regularization term.
    """

    def __init__(self, config):
        super(VAELossL1, self).__init__(config)
        self.l1_weight = self.config.reg_param
        self.l1_reg_fn = L1Regularization(config)
        self.component_names = ["loss", "vae_loss", "reco", "kl", "l1"]

    def calculate(
        self,
        recon,
        target,
        mu,
        logvar,
        zk,
        parameters,
        log_det_jacobian=0,
        generator_labels=None,
    ):
        """
        'parameters' should be a list of model parameters to regularize.
        """
        base_loss = super(VAELossL1, self).calculate(
            recon, target, mu, logvar, parameters, log_det_jacobian=0
        )
        vae_loss, recon_loss, kl_loss = base_loss
        l1_loss = self.l1_reg_fn.calculate(parameters)
        loss = vae_loss + self.l1_weight * l1_loss
        return loss, vae_loss, recon_loss, kl_loss, l1_loss


class VAELossL2(VAELoss):
    """
    VAE loss augmented with an L2 regularization term.

    Config parameters:
      - l2_weight: weight for the L2 regularization term.
    """

    def __init__(self, config):
        super(VAELossL2, self).__init__(config)
        self.l2_weight = self.config.reg_param
        self.l2_reg_fn = L2Regularization(config)
        self.component_names = ["loss", "vae_loss", "reco", "kl", "l2"]

    def calculate(
        self,
        recon,
        target,
        mu,
        logvar,
        zk,
        parameters,
        log_det_jacobian=0,
        generator_labels=None,
    ):
        """
        'parameters' should be a list of model parameters to regularize.
        """
        base_loss = super(VAELossL2, self).calculate(
            recon, target, mu, logvar, parameters, log_det_jacobian=0
        )
        vae_loss, recon_loss, kl_loss = base_loss
        l2_loss = self.l2_reg_fn.calculate(parameters)
        loss = vae_loss + self.l2_weight * l2_loss
        return loss, vae_loss, recon_loss, kl_loss, l2_loss


# ---------------------------
# Additional Composite Losses for VAE with Flow
# ---------------------------
class VAEFlowLossEMD(VAEFlowLoss):
    """
    VAE loss augmented with an Earth Mover's Distance (EMD) term.

    Config parameters:
      - emd_weight: weight for the EMD term.
      - emd: dict for WassersteinLoss config.
    """

    def __init__(self, config):
        super(VAEFlowLossEMD, self).__init__(config)
        self.emd_weight = self.config.reg_param
        self.emd_loss_fn = WassersteinLoss(config)
        self.component_names = ["loss", "vae_flow_loss", "reco", "kl", "emd"]

    def calculate(
        self,
        recon,
        target,
        mu,
        logvar,
        zk,
        parameters,
        log_det_jacobian=0,
        generator_labels=None,
    ):
        """
        In addition to the standard VAE inputs, this loss requires:
          - emd_p: first distribution tensor (e.g. a predicted histogram)
          - emd_q: second distribution tensor (e.g. a target histogram)
        """
        base_loss = super(VAEFlowLossEMD, self).calculate(
            recon, target, mu, logvar, parameters, log_det_jacobian=0
        )
        vae_loss, recon_loss, kl_loss = base_loss
        # calculate EMD against eta distributions
        emd_p = recon[:, :, -4].flatten()
        emd_q = target[:, :, -4].flatten()

        emd_loss = self.emd_loss_fn.calculate(emd_p, emd_q)
        loss = vae_loss + self.emd_weight * emd_loss
        return loss, vae_loss, recon_loss, kl_loss, emd_loss


class VAEFlowLossL1(VAEFlowLoss):
    """
    VAE loss augmented with an L1 regularization term.

    Config parameters:
      - l1_weight: weight for the L1 regularization term.
    """

    def __init__(self, config):
        super(VAEFlowLossL1, self).__init__(config)
        self.l1_weight = self.config.reg_param
        self.l1_reg_fn = L1Regularization(config)
        self.component_names = ["loss", "vae_flow_loss", "reco", "kl", "l1"]

    def calculate(
        self,
        recon,
        target,
        mu,
        logvar,
        zk,
        parameters,
        log_det_jacobian=0,
        generator_labels=None,
    ):
        """
        'parameters' should be a list of model parameters to regularize.
        """
        base_loss = super(VAEFlowLossL1, self).calculate(
            recon, target, mu, logvar, parameters, log_det_jacobian=0
        )
        vae_loss, recon_loss, kl_loss = base_loss
        l1_loss = self.l1_reg_fn.calculate(parameters)
        loss = vae_loss + self.l1_weight * l1_loss
        return loss, vae_loss, recon_loss, kl_loss, l1_loss


class VAEFlowLossL2(VAEFlowLoss):
    """
    VAE loss augmented with an L2 regularization term.

    Config parameters:
      - l2_weight: weight for the L2 regularization term.
    """

    def __init__(self, config):
        super(VAEFlowLossL2, self).__init__(config)
        self.l2_weight = self.config.reg_param
        self.l2_reg_fn = L2Regularization(config)
        self.component_names = ["loss", "vae_flow_loss", "reco", "kl", "l2"]

    def calculate(
        self,
        recon,
        target,
        mu,
        logvar,
        zk,
        parameters,
        log_det_jacobian=0,
        generator_labels=None,
    ):
        """
        'parameters' should be a list of model parameters to regularize.
        """
        base_loss = super(VAEFlowLossL2, self).calculate(
            recon, target, mu, logvar, parameters, log_det_jacobian=0
        )
        vae_loss, recon_loss, kl_loss = base_loss
        l2_loss = self.l2_reg_fn.calculate(parameters)
        loss = vae_loss + self.l2_weight * l2_loss
        return loss, vae_loss, recon_loss, kl_loss, l2_loss


class DVAELoss(VAELoss):
    """
    DVAELoss: Combines reconstruction loss and Dirichlet KL divergence loss.
    Inherits from VAELoss and overrides the KL loss function to use Dirichlet prior.
    """

    def __init__(self, config):
        super(DVAELoss, self).__init__(config)
        self.kl_loss_fn = KLDivergenceLoss(config, prior="dirichlet")


class DVAEFlowLoss(VAEFlowLoss):
    """
    DVAEFlowLoss: Combines reconstruction loss and Dirichlet KL divergence loss.
    Inherits from VAEFlowLoss and overrides the KL loss function to use Dirichlet prior.
    """

    def __init__(self, config):
        super(DVAEFlowLoss, self).__init__(config)
        self.kl_loss_fn = KLDivergenceLoss(config, prior="dirichlet")


class NTXentLoss(BaseLoss):
    """
    NT-Xent (Normalized Temperature-scaled Cross Entropy) Loss
    as used in SimCLR and similar contrastive learning frameworks.

    This is an unsupervised contrastive loss that works with augmented views of the same data points.
    It pulls together representations of different augmentations of the same sample (positive pairs),
    while pushing away representations of different samples (negative pairs).

    References:
    - SimCLR: https://arxiv.org/abs/2002.05709
    """

    def __init__(self, config):
        super(NTXentLoss, self).__init__(config)
        self.temperature = (
            config.contrastive_temperature
            if hasattr(config, "contrastive_temperature")
            else 0.07
        )
        self.component_names = ["ntxent"]
        # DDP related attributes
        self.is_ddp_active = (
            config.is_ddp_active if hasattr(config, "is_ddp_active") else False
        )
        self.world_size = config.world_size if hasattr(config, "world_size") else 1

    def calculate(self, z1, z2):
        """
        Calculate NT-Xent loss for each batch.

        Args:
            z1 (torch.Tensor): First set of features/representations, shape [batch_size, feature_dim].
            z2 (torch.Tensor): Second set of features/representations, shape [batch_size, feature_dim].
                These are typically augmented versions of the same inputs.

        Returns:
            torch.Tensor: NT-Xent loss value.
        """
        # Get batch size and ensure both representations have the same shape
        batch_size = z1.shape[0]
        assert z1.shape == z2.shape, "Shape mismatch between representation sets"

        # Normalize the representations (L2 norm)
        z1 = F.normalize(z1, dim=1)
        z2 = F.normalize(z2, dim=1)

        # Concatenate along the batch dimension to create 2N samples
        representations = torch.cat([z1, z2], dim=0)  # [2*batch_size, feature_dim]

        # Create similarity matrix (2N × 2N)
        similarity_matrix = torch.matmul(
            representations, representations.T
        )  # [2*batch_size, 2*batch_size]

        # Create positive pair mask
        # Each sample in z1 has its corresponding augmented version in z2 at the same index
        # So for i in [0, batch_size-1], (i, i+batch_size) and (i+batch_size, i) are positive pairs
        positive_mask = torch.zeros_like(similarity_matrix)
        for i in range(batch_size):
            positive_mask[i, i + batch_size] = (
                1  # First augmentation to second augmentation
            )
            positive_mask[i + batch_size, i] = (
                1  # Second augmentation to first augmentation
            )

        # Create a mask to exclude self-comparisons (diagonal)
        diag_mask = ~torch.eye(2 * batch_size, dtype=torch.bool, device=z1.device)

        # Apply temperature scaling to similarity scores
        similarity_matrix = similarity_matrix / self.temperature

        # For each row, compute the softmax denominator (sum over all non-self examples)
        exp_sim = torch.exp(similarity_matrix)
        exp_sim_masked = exp_sim * diag_mask  # Zero out self-comparisons
        denominator = exp_sim_masked.sum(dim=1, keepdim=True)

        # Compute the numerator (exp of similarity for positive pairs)
        numerator = torch.exp(
            torch.sum(similarity_matrix * positive_mask, dim=1)
            / torch.sum(positive_mask, dim=1)
        )

        # Compute the final loss for each sample
        loss_per_sample = -torch.log(numerator / (denominator + 1e-8))

        # Average loss over the batch
        loss = loss_per_sample.mean()

        return (loss,)


class NTXentCombinedLoss(BaseLoss):
    """
    Combined loss that adds NT-Xent contrastive loss to any base loss function.

    This loss function wraps another loss function (e.g., VAELoss, VAEFlowLoss)
    and adds the NT-Xent contrastive loss term between two augmented views of the
    latent representations.

    Config parameters:
      - base_loss_function: The name of the base loss function to use (e.g., "VAELoss")
      - ntxent_weight: Weight for the NT-Xent loss term.
    """

    def __init__(self, config):
        super(NTXentCombinedLoss, self).__init__(config)
        # Initialize the NT-Xent loss function
        self.ntxent_loss_fn = NTXentLoss(config)
        self.ntxent_weight = torch.tensor(
            config.contrastive_weight if hasattr(config, "contrastive_weight") else 1.0
        )

    def calculate(
        self,
        recon,
        target,
        mu,
        logvar,
        zk,
        parameters,
        z_aug1=None,
        z_aug2=None,
        log_det_jacobian=0,
        generator_labels=None,
        **kwargs,
    ):
        """
        Calculate the combined loss.

        Args:
            recon: Reconstructed input
            target: Original input
            mu: Mean of the latent distribution
            logvar: Log variance of the latent distribution
            zk: Latent representation (after flows if applicable)
            parameters: Model parameters (for regularization if applicable)
            z_aug1: First augmented latent representation
            z_aug2: Second augmented latent representation
            log_det_jacobian: Log determinant of Jacobian (for flow models)
            generator_labels: Labels for the data (if applicable)
            **kwargs: Additional arguments for the base loss

        Returns:
            tuple: Combined loss and component losses
        """
        # Calculate the base loss
        base_losses = self.base_loss_fn.calculate(
            recon=recon,
            target=target,
            mu=mu,
            logvar=logvar,
            zk=zk,
            parameters=parameters,
            log_det_jacobian=log_det_jacobian,
            generator_labels=generator_labels,
        )

        # Only calculate NT-Xent loss if augmented views are provided
        if z_aug1 is not None and z_aug2 is not None:
            ntxent_loss = self.ntxent_loss_fn.calculate(z_aug1, z_aug2)[0]
            weighted_ntxent_loss = ntxent_loss * self.ntxent_weight
        else:
            ntxent_loss = torch.tensor(0.0, device=recon.device)
            weighted_ntxent_loss = ntxent_loss

        # Combine losses
        total_loss = base_losses[0] + weighted_ntxent_loss.mean()

        # Ensure total_loss is a scalar
        if total_loss.dim() > 0:  # Check if loss is not a scalar
            total_loss = total_loss.mean()  # Reduce to scalar with mean

        # Return combined loss and all components
        # Structure must match component_names = ["loss"] + [f"base_{name}" for name in self.base_loss_fn.component_names] + ["ntxent_loss"]
        return (total_loss, *base_losses, ntxent_loss)


class NTXentVAELoss(NTXentCombinedLoss):
    """
    NTXentVAELoss: Combines VAE loss with NT-Xent contrastive loss.
    Inherits from NTXentCombinedLoss and uses VAELoss as the base loss.
    """

    def __init__(self, config):
        super(NTXentVAELoss, self).__init__(config)
        self.base_loss_fn = VAELoss(config)

        # Prepare component names
        self.component_names = (
            ["loss"]
            + [f"base_{name}" for name in self.base_loss_fn.component_names]
            + ["ntxent_loss"]
        )


class NTXentVAEFlowLoss(NTXentCombinedLoss):
    """
    NTXentVAEFlowLoss: Combines VAE-Flow loss with NT-Xent contrastive loss.
    Inherits from NTXentCombinedLoss and uses VAEFlowLoss as the base loss.
    """

    def __init__(self, config):
        super(NTXentVAEFlowLoss, self).__init__(config)
        self.base_loss_fn = VAEFlowLoss(config)

        # Prepare component names
        self.component_names = (
            ["loss"]
            + [f"base_{name}" for name in self.base_loss_fn.component_names]
            + ["ntxent_loss"]
        )


class NTXentDVAELoss(NTXentCombinedLoss):
    """
    NTXentDVAELoss: Combines DVAELoss with NT-Xent contrastive loss.
    Inherits from NTXentCombinedLoss and uses DVAELoss as the base loss.
    """

    def __init__(self, config):
        super(NTXentDVAELoss, self).__init__(config)
        self.base_loss_fn = DVAELoss(config)

        # Prepare component names
        self.component_names = (
            ["loss"]
            + [f"base_{name}" for name in self.base_loss_fn.component_names]
            + ["ntxent_loss"]
        )


class NTXentDVAEFlowLoss(NTXentCombinedLoss):
    """
    NTXentDVAEFlowLoss: Combines DVAEFlowLoss with NT-Xent contrastive loss.
    Inherits from NTXentCombinedLoss and uses DVAEFlowLoss as the base loss.
    """

    def __init__(self, config):
        super(NTXentDVAEFlowLoss, self).__init__(config)
        self.base_loss_fn = DVAEFlowLoss(config)

        # Prepare component names
        self.component_names = (
            ["loss"]
            + [f"base_{name}" for name in self.base_loss_fn.component_names]
            + ["ntxent_loss"]
        )<|MERGE_RESOLUTION|>--- conflicted
+++ resolved
@@ -145,12 +145,8 @@
 
         else:
             kl_loss = -0.5 * torch.sum(1 + logvar - mu.pow(2) - logvar.exp(), dim=1)
-<<<<<<< HEAD
-            return (kl_loss.sum() / batch_size,)
-=======
 
         return (kl_loss.mean(),)
->>>>>>> 42196cc2
 
 
 # ---------------------------
